--- conflicted
+++ resolved
@@ -1,11 +1,7 @@
 # Dan Kan: Simplicial HoTT
 
 Groupoid Infinity Simplicial HoTT pure algebraїc implementation with explicit syntaxt for fastest type checking.
-<<<<<<< HEAD
-It supports following extensions: Chain, Simplex, Simplicial, Category, Monoid, Group.
-=======
 It supports following extensions: `Chain`, `Simplex`, `Simplicial`, `Category`, `Monoid`, `Group`.
->>>>>>> 2cf83ac1
 Simplicial HoTT is a Rezk/GAP replacement incorporated into CCHM/CHM/HTS Agda-like Anders/Dan core.
 
 ## Abstract
